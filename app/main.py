--- conflicted
+++ resolved
@@ -47,47 +47,7 @@
                 notes=["No shoes match your criteria. Try relaxing brand preferences or budget constraints."]
             )
         
-<<<<<<< HEAD
-        # Step 2: Get LLM explanations
-        try:
-            system_str, user_str = build_prompt(request.model_dump(), candidates)
-            why_llm_list = complete(system_str, user_str)
-        except Exception:
-            why_llm_list = ["AI explanation unavailable - using rule-based reasoning"]
-        
-        # Step 3: Align explanations and build response
-        while len(why_llm_list) < len(candidates):
-            why_llm_list.append(why_llm_list[-1] if why_llm_list else "Good fit for your needs")
-        why_llm_list = why_llm_list[:len(candidates)]
-        
-        # Step 4: Build initial shortlist with LLM quality scoring and ensure depth
-        shortlist = []
-        for i, candidate in enumerate(candidates):
-            # Get LLM quality multiplier and adjust score
-            enriched_why = recommender.ensure_explanation_depth(candidate, request, why_llm_list[i])
-            quality_multiplier = recommender.incorporate_llm_quality_score(candidate, enriched_why)
-            adjusted_score = min(1.0, candidate["score"] * quality_multiplier)
-            
-            shortlist.append(RecommendationItem(
-                brand=candidate["brand"],
-                model=candidate["model"],
-                category=candidate["category"],
-                price_usd=candidate["price_usd"],
-                plate=candidate["plate"],
-                drop_mm=candidate.get("drop_mm"),
-                weight_g=candidate.get("weight_g"),
-                why_rules=recommender.generate_why_rules(candidate, request),
-                why_llm=enriched_why,
-                score=adjusted_score
-            ))
-        
-        # Step 5: Re-sort by adjusted scores (LLM quality now factored in)
-        shortlist.sort(key=lambda x: x.score, reverse=True)
-        
-        # Generate notes
-=======
         # Generate enhanced notes
->>>>>>> d62c3467
         notes = []
         above_budget_count = sum(1 for item in shortlist if item.price_usd > request.cost_limiter.max_usd)
         if above_budget_count > 0:
